--- conflicted
+++ resolved
@@ -63,123 +63,6 @@
         except KeyError as e:
             logger.error(f"Missing required field {e} in device section [{device}]")
             raise ValueError(f"Missing required field {e} in device section [{device}]") from e
-<<<<<<< HEAD
-    return devices
-
-
-@log_function_call
-def get_devices_to_process(selected_devices: List[str]) -> List[Dict[str, str]]:
-    """
-    Retrieves the list of devices to process based on selected device names.
-
-    :param selected_devices: List of selected device names.
-    :return: List of device dictionaries to process.
-    """
-    config_file = os.path.normpath(os.getenv('CONFIG_FILE', 'devices.ini'))
-    devices = load_devices(config_file)
-    devices_to_process = [device for device in devices if device['name'] in selected_devices]
-    logger.debug(f"Devices to process: {devices_to_process}")
-    return devices_to_process
-
-
-@log_function_call
-def create_script(
-    device: Dict[str, str],
-    remote_folder: Optional[str] = None,
-    download_path: Optional[str] = None,
-    operation_type: str = "download"
-) -> str:
-    """
-    Creates a WinSCP script for various operations like downloading logs, resetting NVRAM, etc.
-
-    :param device: Device information dictionary.
-    :param remote_folder: Remote folder path or NVRAM path for NVRAM operations.
-    :param download_path: Local folder path for storing downloaded logs (optional for operations like reset).
-    :param operation_type: Type of operation ('download', 'nvram_reset', 'nvram_demo_reset', 'get_file_versions').
-    :return: The path to the created WinSCP script.
-    """
-    logger.debug(f"Creating WinSCP script for device '{device['name']}', operation '{operation_type}'")
-
-    # Normalize paths for the script
-    if remote_folder:
-        remote_folder = remote_folder.replace('\\', '/')
-    script_dir = os.path.normpath(os.getenv('WINSCP_SCRIPT_DIR', './scripts'))
-
-    # Construct different scripts based on the operation type
-    if operation_type == "download":
-        # Ensure download path is provided for the download operation
-        if not download_path:
-            logger.error("download_path is required for the download operation")
-            raise ValueError("download_path is required for the download operation")
-        
-        download_folder = os.path.join(os.path.normpath(download_path), f"{device['name']}")
-        os.makedirs(download_folder, exist_ok=True)
-        logger.debug(f"Downloading logs from: {device['name']} to: {download_folder}")
-        
-        script_content = f"""
-            open sftp://{device['username']}:{device['password']}@{device['ip']}
-            lcd "{download_folder}"
-            cd /tmp
-            get logs
-            cd /mnt
-            get log
-            cd /Content/ggamf.awp_spain/MinimalGame
-            get Logs
-            exit
-            """
-    elif operation_type == "nvram_reset":
-        if not remote_folder:
-            logger.error("remote_folder is required for NVRAM operations")
-            raise ValueError("remote_folder is required for NVRAM operations")
-        script_content = f"""
-            open sftp://{device['username']}:{device['password']}@{device['ip']}
-            rm "{remote_folder}/*"
-            exit
-            """
-    elif operation_type == "nvram_demo_reset":
-        if not remote_folder:
-            logger.error("remote_folder is required for NVRAM operations")
-            raise ValueError("remote_folder is required for NVRAM operations")
-        script_content = f"""
-            open sftp://{device['username']}:{device['password']}@{device['ip']}
-            rm "{remote_folder}" | "Demo.dat"
-            exit
-            """
-    elif operation_type == "get_file_versions":
-        if not remote_folder:
-            logger.error("remote_folder is required for get_file_versions operation")
-            raise ValueError("remote_folder is required for get_file_versions operation")
-        script_content = f"""
-            open sftp://{device['username']}:{device['password']}@{device['ip']}
-            ls "{remote_folder}/*.iso"
-            exit
-            """
-    else:
-        logger.error(f"Unsupported operation_type: {operation_type}")
-        raise ValueError(f"Unsupported operation_type: {operation_type}")
-
-    # Create script file
-    script_path = os.path.join(script_dir, f"{operation_type}_{device['name']}.txt")
-    os.makedirs(os.path.dirname(script_path), exist_ok=True)
-
-    with open(script_path, 'w') as script_file:
-        script_file.write(script_content.strip())
-
-    logger.debug(f"Script created at path: {script_path}")
-    return script_path
-
-
-@log_function_call
-def run_winscp_command(script_path: str) -> Tuple[str, str]:
-    """
-    Runs the WinSCP script and returns the stdout and stderr.
-
-    :param script_path: The path to the WinSCP script.
-    :return: stdout and stderr of the command.
-    """
-    logger.debug(f"Running WinSCP command with script: {script_path}")
-=======
->>>>>>> be46e479
 
     return devices
 
